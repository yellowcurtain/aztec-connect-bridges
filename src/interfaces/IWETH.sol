// SPDX-License-Identifier: GPL-2.0-or-later
pragma solidity >=0.7.5;
pragma abicoder v2;

<<<<<<< HEAD
import {IERC20} from '@openzeppelin/contracts/token/ERC20/IERC20.sol';
=======
interface IWETH {
  function deposit() external payable;
>>>>>>> c152d5c9

interface WETH is IERC20 {
    function deposit() external payable;

<<<<<<< HEAD
    function withdraw(uint256 wad) external;
=======
  function transfer(address to, uint256 amount) external returns (bool);

  function balanceOf(address user) external view returns (uint256);

  function withdraw(uint256 amount) external;
>>>>>>> c152d5c9
}<|MERGE_RESOLUTION|>--- conflicted
+++ resolved
@@ -2,23 +2,14 @@
 pragma solidity >=0.7.5;
 pragma abicoder v2;
 
-<<<<<<< HEAD
-import {IERC20} from '@openzeppelin/contracts/token/ERC20/IERC20.sol';
-=======
 interface IWETH {
   function deposit() external payable;
->>>>>>> c152d5c9
 
-interface WETH is IERC20 {
-    function deposit() external payable;
+  function approve(address spender, uint256 amount) external returns (bool);
 
-<<<<<<< HEAD
-    function withdraw(uint256 wad) external;
-=======
   function transfer(address to, uint256 amount) external returns (bool);
 
   function balanceOf(address user) external view returns (uint256);
 
   function withdraw(uint256 amount) external;
->>>>>>> c152d5c9
 }